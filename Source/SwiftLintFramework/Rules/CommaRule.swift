--- conflicted
+++ resolved
@@ -49,9 +49,9 @@
         }
     }
 
-<<<<<<< HEAD
     public func correctFile(_ file: File) -> [Correction] {
-        let matches = violationRangesInFile(file)
+        let violations = violationRangesInFile(file)
+        let matches = file.ruleEnabledViolatingRanges(violations, forRule: self)
         if matches.isEmpty { return [] }
 
         var contents = file.contents as NSString
@@ -59,22 +59,10 @@
         var corrections = [Correction]()
         for range in matches.reversed() {
             contents = contents.replacingCharacters(in: range, with: ", ") as NSString
-=======
-    public func correctFile(file: File) -> [Correction] {
-        let violations = violationRangesInFile(file)
-        let matches = file.ruleEnabledViolatingRanges(violations, forRule: self)
-        if matches.isEmpty { return [] }
-
-        var nsstring = file.contents as NSString
-        let description = self.dynamicType.description
-        var corrections = [Correction]()
-        for range in matches.reverse() {
->>>>>>> 2246bb92
             let location = Location(file: file, characterOffset: range.location)
-            nsstring = nsstring.stringByReplacingCharactersInRange(range, withString: ", ")
             corrections.append(Correction(ruleDescription: description, location: location))
         }
-        file.write(nsstring as String)
+        file.write(contents as String)
         return corrections
     }
 
